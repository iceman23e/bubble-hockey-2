--- conflicted
+++ resolved
@@ -5,6 +5,14 @@
 import logging
 import random
 from datetime import datetime, timedelta
+
+def load_sound(file_path):
+    """Utility function to load a sound file."""
+    try:
+        return pygame.mixer.Sound(file_path)
+    except pygame.error as e:
+        logging.error(f"Could not load sound file {file_path}: {e}")
+        return None
 
 class CrazyPlayMode(BaseGameMode):
     """Crazy Play mode with exciting but physically implementable features."""
@@ -38,23 +46,19 @@
         
         # Load assets and sounds
         self.load_assets()
-<<<<<<< HEAD
         self.load_crazy_sounds()
         
         # Initialize random sound timing variables
         self.last_random_sound_time = datetime.now().timestamp()
         self.next_random_sound_interval = self.get_next_random_sound_interval()
-    
-=======
-        # Initialize random sound timing variables
-        self.last_random_sound_time = pygame.time.get_ticks() / 1000.0  # Time in seconds
-        self.next_random_sound_interval = self.get_next_random_sound_interval()
-
->>>>>>> 240c87b6
+
     def load_assets(self):
         """Load assets specific to Crazy Play mode."""
+        # Ensure that pygame has been initialized before loading images
+        if not pygame.get_init():
+            pygame.init()
         self.background_image = pygame.image.load('assets/crazy_play/images/crazy_background.png')
-        # Load other crazy play mode assets
+        # Load other crazy play mode assets as needed
 
     def load_crazy_sounds(self):
         """Load sound effects specific to crazy mode."""
@@ -67,7 +71,6 @@
 
     def update(self):
         """Update the game state."""
-<<<<<<< HEAD
         super().update()
         
         current_time = datetime.now()
@@ -94,7 +97,7 @@
         
         # Handle random sounds
         if self.game.sounds_enabled and self.game.sounds.get('random_sounds'):
-            if (current_time - datetime.fromtimestamp(self.last_random_sound_time)).total_seconds() >= self.next_random_sound_interval:
+            if (current_time.timestamp() - self.last_random_sound_time) >= self.next_random_sound_interval:
                 self.play_random_sound()
                 self.last_random_sound_time = current_time.timestamp()
                 self.next_random_sound_interval = self.get_next_random_sound_interval()
@@ -107,7 +110,7 @@
             self._start_combo_challenge
         ]
         
-        # Don't start new events in final minute
+        # Don't start new events in final frenzy
         if not self.frenzy_mode:
             event = random.choice(events)
             event()
@@ -199,18 +202,6 @@
         if bonuses:
             bonus_text = " + ".join(bonuses)
             self.active_event = f"{points} POINTS! {bonus_text}"
-=======
-        # Clock runs only when puck is in play
-        if self.game.puck_possession == 'in_play':
-            dt = self.game.clock.tick(60) / 1000.0
-            self.clock -= dt
-            # Handle random sounds
-            current_time = pygame.time.get_ticks() / 1000.0
-            if current_time - self.last_random_sound_time >= self.next_random_sound_interval:
-                self.play_random_sound()
-                self.last_random_sound_time = current_time
-                self.next_random_sound_interval = self.get_next_random_sound_interval()
->>>>>>> 240c87b6
         else:
             self.active_event = f"{points} POINTS!"
 
@@ -282,9 +273,8 @@
 
         # Draw current goal value if different from 1
         if self.current_goal_value > 1 or self.frenzy_mode:
-            value_text = self.font_small.render("Goals Worth: " + 
-                str(self.current_goal_value * (2 if self.frenzy_mode else 1)) + " Points!",
-                True, (255, 255, 0))
+            goal_value = self.current_goal_value * (2 if self.frenzy_mode else 1)
+            value_text = self.font_small.render(f"Goals Worth: {goal_value} Points!", True, (255, 255, 0))
             value_rect = value_text.get_rect(center=(self.settings.screen_width // 2, 280))
             self.screen.blit(value_text, value_rect)
 
@@ -297,15 +287,11 @@
 
     def get_next_random_sound_interval(self):
         """Get the next random sound interval."""
-        min_interval = self.game.settings.random_sound_min_interval
-        max_interval = self.game.settings.random_sound_max_interval
-<<<<<<< HEAD
+        min_interval = self.settings.random_sound_min_interval
+        max_interval = self.settings.random_sound_max_interval
         return random.uniform(min_interval, max_interval)
 
     def cleanup(self):
         """Clean up resources."""
         super().cleanup()
-        self.crazy_sounds = {}
-=======
-        return random.uniform(min_interval, max_interval)
->>>>>>> 240c87b6
+        self.crazy_sounds = {}